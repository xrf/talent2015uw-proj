#!/usr/bin/env python
import logging, sys
import numpy as np
import matplotlib.pyplot as plt
import scipy.integrate
import scipy.interpolate
import scipy.optimize
from ad import adnumber                 # for automatic differentation
<<<<<<< HEAD
from numpy import abs, arcsinh, log, log10, nan, pi, sqrt
=======
from numpy import abs, arcsinh, log10, nan, pi, sqrt
>>>>>>> cfaa1ff3

# ----------------------------------------------------------------------------
# math
# ----------------------------------------------------------------------------

def cbrt(x):
    '''Cube root.  Needed to avoid getting complex numbers and also for
    compatibility with ad (which scipy.special.cbrt is not).'''
    if x >= 0:
        return x**(1./3.)
    return -(-x)**(1./3.)

def solve_equation(equation, **kwargs):
    x, _, ier, _ = scipy.optimize.fsolve(equation, full_output=True, **kwargs)
    return x if ier == 1 else nan       # return NaN if solution not found

def solve_equation_within(equation, xmin, xmax, attempts=10, **kwargs):
    for x0 in np.linspace(xmin, xmax, attempts):
        x = solve_equation(equation, x0=x0, **kwargs)
        if xmin <= x and x < xmax:
            return x
    return nan

# ----------------------------------------------------------------------------
# plotting
# ----------------------------------------------------------------------------

def create_figure(nx=1, ny=1):
    figure = plt.figure()
    axes = [figure.add_subplot(nx, ny, i + 1) for i in range(nx * ny)]
    return figure, axes

def plot_map(figure, axes, func, xmin, xmax, ymin, ymax,
             xnum=50, ynum=50, **kwargs):
    xs, ys = np.meshgrid(np.linspace(xmin, xmax, xnum),
                         np.linspace(ymin, ymax, ynum))
    zs = func(xs, ys)
    return axes.imshow(zs, origin="lower",
                       extent=(xmin, xmax, ymin, ymax), **kwargs)

def twinplot(x1, y1, x2, y2, fmt1="r-", fmt2="b-",
             color1="r", color2="b", xlabel="", ylabel1="", ylabel2="",
             ymin1=None, ymax1=None, ymin2=None, ymax2=None):
    '''Plot two curves on the same plot but with differing y-scales.'''
    fig, ax1 = plt.subplots()
    ax1.plot(x1, y1, fmt1)
    ax1.set_xlabel(xlabel)
    ax1.set_ylabel(ylabel1, color=color1)
    ax1.set_ylim(ymin1, ymax1)
    for tl in ax1.get_yticklabels():
        tl.set_color(color1)
    ax2 = ax1.twinx()
    ax2.plot(x2, y2, fmt2)
    ax2.set_ylabel(ylabel2, color=color2)
    ax2.set_ylim(ymin2, ymax2)
    for tl in ax2.get_yticklabels():
        tl.set_color(color2)

# ----------------------------------------------------------------------------
# thermodynamics
# ----------------------------------------------------------------------------

def number_density_to_momentum(n):
    '''Compute the Fermi momentum from the number density for a Fermi gas.'''
    return cbrt(3. * pi**2 * n)

def momentum_to_number_density(k):
    '''Compute the number density from Fermi momentum for a Fermi gas.'''
    return k**3 / (3. * pi**2)

def ideal_fermi_gas_energy_density(k, m):
    '''Energy density of an ideal Fermi gas.'''
    mu = ideal_fermi_gas_chemical_potential(k, m)
    return (k * mu * (k**2 + mu**2) - m**4 * arcsinh(k / m)) / (8. * pi**2)

def ideal_fermi_gas_chemical_potential(k, m):
    '''Chemical potential of an ideal Fermi gas.'''
    return sqrt(m**2 + k**2)

def make_ideal_fermi_gas(m):
    @np.vectorize
    def epsilon(n):
        k = number_density_to_momentum(n)
        return ideal_fermi_gas_energy_density(k, m)
    @np.vectorize
    def mu(n):
        k = number_density_to_momentum(n)
        return ideal_fermi_gas_chemical_potential(k, m)
    return epsilon, mu

def nucleon_interaction_density(n_n, n_p):
    '''[V_np] Interaction using mean-field Skyrme model.  Eq (28)'''
    k_n = number_density_to_momentum(n_n)
    k_p = number_density_to_momentum(n_p)
    n_B = n_n + n_p
    return (.5 * T_0 * ((.5 * X_0 + 1.) * n_B * n_B
                        - (X_0 + .5) * (n_p**2 + n_n**2))
            + .15  * (T_1 + T_2) * n_B * (n_n * k_n**2 + n_p * k_p**2)
            + .075 * (T_2 - T_1) * ((n_n * k_n)**2 + (n_p * k_p)**2)
            + .25  * T_3 * n_B * n_n * n_p)

def nucleon_kinetic_density(n_n, n_p):
    '''[T_np] Nuclear kinetic energy density.  Eq (23)'''
    k_n = number_density_to_momentum(n_n)
    k_p = number_density_to_momentum(n_p)
    return .3 * (k_n**2 * n_n / M_N + k_p**2 * n_p / M_P)

def nucleon_energy_density(n_n, n_p):
    '''Energy density for nucleons.  Eq (23)'''
    return (nucleon_kinetic_density(n_n, n_p)
            + nucleon_interaction_density(n_n, n_p)
            + n_n * M_N + n_p * M_P)

@np.vectorize
def proton_chemical_potential(n_n, n_p):
    n_p = adnumber(n_p)
    return nucleon_energy_density(n_n, n_p).d(n_p)

@np.vectorize
def neutron_chemical_potential(n_n, n_p):
    n_n = adnumber(n_n)
    return nucleon_energy_density(n_n, n_p).d(n_n)

@np.vectorize
def total_energy_density_and_pressure(n_n):
    n_p = solve_for_proton_number_density(n_n)
    n_e = n_p
    epsilon_np = nucleon_energy_density(n_n, n_p)
    epsilon_e  = electron_energy_density(n_e)
    epsilon    = epsilon_np + epsilon_e
    mu_n = proton_chemical_potential(n_n, n_p)
    mu_p = neutron_chemical_potential(n_n, n_p)
    mu_e = electron_chemical_potential(n_e)
    return (epsilon, mu_n * n_n + mu_p * n_p + mu_e * n_e - epsilon)

def beta_equilibrium_equation(n_n, n_p):
    return (electron_chemical_potential(n_p)
            + proton_chemical_potential(n_n, n_p)
            - neutron_chemical_potential(n_n, n_p))

def solve_for_proton_number_density(n_n):
    N_P_MIN = N_EMPTY
    N_P_MAX = .12 * N_0
    N_N_MAX = 3.9 * N_0
    equation = lambda n_p: beta_equilibrium_equation(n_n, n_p)
    if n_n > N_N_MAX:
        return N_EMPTY
    n_p = solve_equation_within(equation, xmin=N_P_MIN, xmax=N_P_MAX)
    # if beta-equilibrium can't be achieved, then just use pure neutron matter
    if np.isnan(n_p):
        return N_EMPTY
    return n_p

def neutron_density_at_pressure(p, guess):
    '''Find the neutron number density at the given pressure.'''
    equation = lambda n_n: total_energy_density_and_pressure(n_n)[1] - p
    logging.info("solving for neutron number density at " +
                 "pressure = {0}/fm**3...".format(p))
    n_n = solve_equation(equation, x0=guess)[0]
    logging.info("  neutron number density = {0}/fm**3".format(n_n))
    return n_n

def neutron_density_at_zero_pressure():
    '''Find the positive neutron number density at zero pressure.'''
    N_N_AT_P_ZERO_GUESS = .42
    return neutron_density_at_pressure(0., N_N_AT_P_ZERO_GUESS)

def get_eos_table(n_n_begin, n_n_mid, n_n_end):
    try:
        return np.loadtxt("eos.txt").transpose() / HBAR_C
    except IOError:
        logging.info("regenerating EOS table...")
        pass
    n_n = np.concatenate([
        np.linspace(N_BEGIN, N_MID, 50),
        np.logspace(log10(N_MID), log10(N_END), 200),
    ])
    epsilon, p = total_energy_density_and_pressure(n_n)
    epsilon_p = np.array([epsilon, p]).transpose()
    np.savetxt("eos.txt", epsilon_p * HBAR_C)
    return epsilon_p.transpose()

def interpolate_eos(epsilon, p):
    eos_raw = scipy.interpolate.interp1d(p, epsilon)
    @np.vectorize
    def eos(p):
        # if p < 0:
        #     return 0.
        p = np.max([0, p]) / P_CONV
        try:
            return eos_raw(p) * P_CONV
        except:
            logging.error("failed to evaluate EOS at " +
                          "pressure = {0} hbar c / fm^4".format(p))
            raise
    return eos

def plot_energy_density():
    '''Plot the energy density per nucleon for symmetric nuclear matter and
    pure neutron matter'''
    symmetric    = lambda n_B: nucleon_energy_density(n_B * .5, n_B * .5)
    pure_neutron = lambda n_B: nucleon_energy_density(n_B, 0)
    n_B = np.linspace(0, 2 * N_0, 250)
    plt.plot(n_B / N_0,    symmetric(n_B) / n_B * HBAR_C, "k")
    plt.plot(n_B / N_0, pure_neutron(n_B) / n_B * HBAR_C, "b")
    plt.xlabel("n / n_saturation")
    plt.ylabel("epsilon / n_B  /MeV")
    plt.show()

def plot_against_number_densities(figure, axes, func, n_n_max, n_p_max):
    '''Plot a function of (n_n, n_p) where number densities are in 1/fm**3.'''
    def f(n_n, n_p):
        return abs(func(n_n * N_0, n_p * N_0))
    img = plot_map(figure, axes, f,
                   xmin=N_EMPTY, xmax=n_n_max / N_0,
                   ymin=N_EMPTY, ymax=n_p_max / N_0,
                   xnum=100, ynum=100,
                   cmap="afmhot", interpolation="none", vmax=1)
    axes.set_xlabel("n_n /n_0")
    axes.set_ylabel("n_p /n_0")
    return img

def plot_beta_equilibrium_solutions(n_n_max, n_p_max):
    fig, [ax1, ax2] = create_figure(2, 1)
    def f(n_n, n_p):
        return neutron_chemical_potential(n_n, n_p) >= 0
    plot_against_number_densities(fig, ax1, f, n_n_max, n_p_max)
    img = plot_against_number_densities(fig, ax2, beta_equilibrium_equation,
                                        n_n_max, n_p_max)
    fig.colorbar(img)

def plot_proton_number_density_solutions():
    fig, [ax] = create_figure()
    n_ns = np.linspace(N_EMPTY, 4)
    n_ps = [solve_for_proton_number_density(N_0 * n_n) / N_0 for n_n in n_ns]
    ax.plot(n_ns, n_ps, "x")
    ax.set_xlabel("n_n")
    ax.set_ylabel("n_p")

def plot_eos(epsilon, p, eos):
    p2 = np.logspace(-2, log10(np.max(p) - 1), 2000)
    fig, [ax] = create_figure()
    ax.loglog(p, epsilon, "x", label="data")
    ax.loglog(p2, eos(p2 * P_CONV) / P_CONV, "r", label="interpolation")
    ax.set_xlabel("p /(hbar c / fm^4)")
    ax.set_ylabel("epsilon /(hbar c / fm^4)")
    ax.legend()

# ----------------------------------------------------------------------------
# gravity
# ----------------------------------------------------------------------------
# this part uses solar mass units:
#   - pressure or energy density units: c^8 / (M_solar^2 G^3)
#   - mass units: M_solar
#   - length units: G M_solar / c^2

@np.vectorize
def simple_eos(p):
    '''A simple equation of state for noninteracting matter
    (from tov.ipynb by Michael Forbes).'''
    anr = 4.27675893
    ar  = 2.84265221
    p = np.max([p / P_CONV / 1e3 * HBAR_C, 1e-9])
    epsilon = (anr * p**(3./5.) + ar * p) * 1e3 / HBAR_C * P_CONV
    return epsilon

def tov_equation(mp, r, eos):
    '''The Tolman-Oppenheimer-Volkoff equation, which describes the hydrostatic
    equilibrium of a spherically symmetric object.'''
    [m, p] = mp
    epsilon = eos(p)
    deriv_m = 4. * pi * r**2 * epsilon
    deriv_p = (
        -m * epsilon / r**2
        * (1. + p / epsilon)
        * (1. + 4. * pi * r**3 * p / m)
        / (1. - 2. * m / r)
    )
    return [deriv_m, deriv_p]

def mass_pressure_profile(rs, p0, eos):
    '''Compute the distribution of mass and pressure in a spherically symmetric
    object.'''
    m0 = 4. * pi * rs[0]**3 * eos(p0) / 3.
    return scipy.integrate.odeint(
        tov_equation,
        [m0, p0],
        rs,
        args=(eos,),
    ).transpose()

def mass_radius(rs, p0, eos):
    ms, ps = mass_pressure_profile(rs, p0=p0, eos=eos)
    indices = np.where(ps <= 0)[0]
    if not len(indices):
        logging.warn("can't find edge of star " +
                     "(central_pressure = {0} c^8 / (G^3 M_solar^2))".format(p0))
        return nan, nan
    edge = indices[0]
    return ms[edge], rs[edge]

def plot_mass_presure_profile(r, m, p):
    twinplot(
        r * R_HSSOL, m,
        r * R_HSSOL, p,
        xlabel="radius /km",
        ylabel1="m(r) /M_solar",
        ylabel2="p(r) /(M_solar/km**3)",
        ymin1=0, ymin2=0,
    )

def plot_mass_radius(R, M):
    fig, [ax] = create_figure()
    ax.plot(R * R_HSSOL, M, "-x")
    ax.set_xlabel("R /km")
    ax.set_ylabel("M /M_solar")

# ----------------------------------------------------------------------------
# Constants
# ----------------------------------------------------------------------------

HBAR_C = 197.326972    # [MeV*fm]
M_E  =    .51 / HBAR_C # [hbar/(fm*c)] (mass of an electron)
M_P  = 938.27 / HBAR_C # [hbar/(fm*c)] (mass of a proton)
M_N  = 939.56 / HBAR_C # [hbar/(fm*c)] (mass of a neutron)
M_MU = 105.66 / HBAR_C # [hbar/(fm*c)] (mass of a muon)
N_0  =    .16          # [1/fm**3]     (nuclear saturation density)

R_HSSOL = 1.47703573   # [km]          (half of solar Schwarzschild radius)
M_SOLAR = 5.654591e57  # [hbar/(fm*c)] (mass of the Sun)

N_EMPTY = 1e-10        # [1/fm**3] ("zero" number density to avoid div by zero)

# conversion factor from femtometer units to solar mass units
P_CONV = 1e54 * R_HSSOL**3 / M_SOLAR

# convert GeV/fm^3 to solar mass units
GEV_FM3 = P_CONV * 1e3 / HBAR_C

# constants for the Skyrme interaction
T_0 = -5.93  # [fm**2]
T_1 =  2.97  # [fm**4]
T_2 =  -.137 # [fm**4]
T_3 = 47.29  # [fm**5]
X_0 =   .34  # [dimensionless]

electron_energy_density, electron_chemical_potential = \
    make_ideal_fermi_gas(M_E)
muon_energy_density, muon_chemical_potential = \
    make_ideal_fermi_gas(M_MU)

# ----------------------------------------------------------------------------

def main():
    logging.basicConfig(
        format="[%(levelname)s] %(message)s",
        level=logging.INFO,
    )

    # --- units: femtometers ---

    #plot_beta_equilibrium_solutions(4*N_0, .5*N_0)

    #plot_proton_number_density_solutions()

    epsilon, p = get_eos_table(
        n_n_begin=neutron_density_at_zero_pressure() - 1e-10,
        n_n_mid=4 * N_0,
        n_n_end=neutron_density_at_pressure(1e10, 1e3),
    )

    eos = interpolate_eos(epsilon, p)

    plot_eos(epsilon, p, eos)

    # --- units: solar mass ---

    r = np.linspace(
        1e-4, # km
        45,   # km
        1000,
    ) / R_HSSOL

    p0 = 0.2 * GEV_FM3
    m, p = mass_pressure_profile(r, p0, eos)
    plot_mass_presure_profile(r, m, p)

    p0s = np.logspace(
        -3, # GeV/fm^3
        3,  # GeV/fm^3
    ) * GEV_FM3
    M, R = np.array([mass_radius(r, p0, eos) for p0 in p0s]).transpose()

    plot_mass_radius(R, M)

    plt.show()

if __name__ == "__main__":
    main()<|MERGE_RESOLUTION|>--- conflicted
+++ resolved
@@ -6,11 +6,7 @@
 import scipy.interpolate
 import scipy.optimize
 from ad import adnumber                 # for automatic differentation
-<<<<<<< HEAD
-from numpy import abs, arcsinh, log, log10, nan, pi, sqrt
-=======
 from numpy import abs, arcsinh, log10, nan, pi, sqrt
->>>>>>> cfaa1ff3
 
 # ----------------------------------------------------------------------------
 # math
